--- conflicted
+++ resolved
@@ -78,7 +78,44 @@
     # Send processing message
     processing_msg = await update.message.reply_text(receipt_processing_message())
     
-<<<<<<< HEAD
+    logger.info(f"Receipt upload started for user {telegram_user_id}")
+    
+    # GET INTERNAL USER ID FIRST
+    with get_db() as session:
+        db_user = crud.get_or_create_user(
+            session,
+            telegram_user_id=telegram_user_id,
+            username=user.username,
+            first_name=user.first_name,
+            last_name=user.last_name
+        )
+        session.flush()
+        internal_user_id = db_user.user_id
+    
+    logger.info(f"User {telegram_user_id} has internal ID: {internal_user_id}")
+    
+    # Validate file type
+    if update.message.document:
+        file = update.message.document
+    elif update.message.photo:
+        file = update.message.photo[-1]
+    else:
+        logger.warning(f"User {telegram_user_id} sent invalid file type")
+        await update.message.reply_text("❌ Please send a valid image or PDF receipt.", reply_markup=payment_upload_keyboard())
+        return
+    
+    if not validate_receipt_file(file):
+        logger.warning(f"User {telegram_user_id} receipt validation failed")
+        await update.message.reply_text("❌ Please send a valid image or PDF receipt.", reply_markup=payment_upload_keyboard())
+        return
+    
+    # Download file to temporary location first
+    file_info = await file.get_file()
+    
+    # Create temporary file
+    with tempfile.NamedTemporaryFile(delete=False, suffix='.jpg') as temp_file:
+        temp_path = temp_file.name
+    
     # Download to temp path
     await file_info.download_to_drive(temp_path)
     
@@ -258,17 +295,81 @@
     logger.info(f"📋 Fraud indicators: {fraud_analysis['fraud_indicators']}")
 
     # ==================== STEP 3: UPLOAD TO S3 ====================
-=======
->>>>>>> 53a76634
     try:
-        with get_db() as session:
-            # Get user and pending enrollments
-            user = crud.get_user_by_telegram_id(session, telegram_user_id)
-            if not user:
-                await processing_msg.edit_text("❌ المستخدم غير موجود.")
-                return
-            
-<<<<<<< HEAD
+        resubmission_enrollment_id = context.user_data.get("resubmission_enrollment_id")
+        if resubmission_enrollment_id:
+            enrollment_id_for_s3 = resubmission_enrollment_id
+        else:
+            current_payment_enrollment_ids = context.user_data.get("current_payment_enrollment_ids", [])
+            enrollment_id_for_s3 = current_payment_enrollment_ids[0] if current_payment_enrollment_ids else 0
+        
+        s3_url = upload_receipt_to_s3(temp_path, internal_user_id, enrollment_id_for_s3)
+        file_path = s3_url
+        logger.info(f"✅ Receipt uploaded to S3: {s3_url}")
+        
+    except Exception as e:
+        logger.error(f"❌ S3 upload failed: {e}")
+        file_path = temp_path
+        logger.warning(f"Using local temp path as fallback: {temp_path}")
+    
+    # ==================== DECISION LOGIC ====================
+    
+    # Get enrollments to update
+    verified_courses = []
+    group_links = []
+    enrollment_ids_str = ""
+    
+    with get_db() as session:
+        resubmission_enrollment_id = context.user_data.get("resubmission_enrollment_id")
+        enrollments_to_update = []
+        
+        if resubmission_enrollment_id:
+            logger.info(f"Processing resubmission for user {telegram_user_id}, enrollment {resubmission_enrollment_id}")
+            enrollment = crud.get_enrollment_by_id(session, resubmission_enrollment_id)
+            if enrollment and enrollment.user_id == internal_user_id:
+                enrollments_to_update.append(enrollment)
+        else:
+            logger.info(f"Processing initial payment for user {telegram_user_id}")
+            current_payment_enrollment_ids = context.user_data.get("current_payment_enrollment_ids", [])
+            for eid in current_payment_enrollment_ids:
+                enrollment = crud.get_enrollment_by_id(session, eid)
+                if enrollment and enrollment.user_id == internal_user_id:
+                    enrollments_to_update.append(enrollment)
+        
+        if not enrollments_to_update:
+            logger.error(f"No enrollments found for user {telegram_user_id}")
+            await update.message.reply_text(error_message("enrollment_not_found"), reply_markup=back_to_main_keyboard())
+            log_user_action(telegram_user_id, "receipt_upload_failed", "No enrollments to update/process")
+            context.user_data["awaiting_receipt_upload"] = False
+            # Clean up temp file
+            if os.path.exists(temp_path):
+                os.remove(temp_path)
+            return
+        
+        enrollment_ids_to_update = [e.enrollment_id for e in enrollments_to_update]
+        enrollment_ids_str = ', '.join(map(str, enrollment_ids_to_update))
+        # ===== STORE RECEIPT METADATA IN DATABASE =====
+        logger.info(f"💾 Storing receipt metadata for enrollments: {enrollment_ids_str}")
+        
+        for enrollment_id in enrollment_ids_to_update:
+            metadata_stored = crud.update_enrollment_receipt_metadata(
+                session,
+                enrollment_id=enrollment_id,
+                transaction_id=gemini_result.get("transaction_id"),
+                transfer_date=gemini_result.get("transfer_datetime"),
+                sender_name=gemini_result.get("sender_name") or gemini_result.get("recipient_name")
+            )
+            if metadata_stored:
+                logger.info(f"✅ Metadata stored for enrollment {enrollment_id}")
+            else:
+                logger.warning(f"⚠️ Failed to store metadata for enrollment {enrollment_id}")
+        
+        session.commit()
+        logger.info(f"💾 Receipt metadata committed to database")
+        # ==================== FRAUD ACTION: REJECT ====================
+        if fraud_analysis["recommendation"] == "REJECT":
+            logger.warning(f"Receipt REJECTED for user {telegram_user_id}: Fraud detected with score {fraud_analysis['fraud_score']}")
+            
             # Update transaction as rejected with fraud data
             transaction = None
             for enrollment in enrollments_to_update:
@@ -326,60 +427,168 @@
             
             session.commit()
 
-=======
-            internal_user_id = user.user_id
-            
-            # Get enrollments awaiting payment
-            selected_enrollment_ids = context.user_data.get('pending_payment_enrollments', [])
->>>>>>> 53a76634
-            
-            if not selected_enrollment_ids:
-                await processing_msg.edit_text("❌ لا توجد دورات معلقة للدفع.")
-                return
-            
-            enrollments = crud.get_enrollments_by_ids(session, selected_enrollment_ids)
-            
-            if not enrollments:
-                await processing_msg.edit_text("❌ الدورات المعلقة غير موجودة.")
-                return
-            
-            # Calculate total amount due
-            total_amount_due = sum([
-                (e.payment_amount - (e.amount_paid or 0))
-                for e in enrollments
-            ])
-            
-            # Download receipt
-            file_path = await validate_receipt_file(update, processing_msg)
-            if not file_path:
-                return
-            
-            temp_path = file_path
-            
-            # ===== GEMINI AI VALIDATION =====
-            logger.info(f"Starting Gemini validation for user {telegram_user_id}")
-            gemini_result = await validate_receipt_with_gemini_ai(
-                temp_path,
-                total_amount_due,
-                config.EXPECTED_ACCOUNTS
-            )
-            
-            logger.info(f"Gemini validation result: is_valid={gemini_result.get('is_valid')}, amount={gemini_result.get('amount')}, tx_id={gemini_result.get('transaction_id')}")
-            
-            # ===== FRAUD DETECTION SETUP =====
-            logger.info(f"Starting enhanced fraud detection for user {telegram_user_id}")
-            
-            # Initialize fraud detection components
-            duplicate_check_result = {
-                "transaction_id_duplicate": False,
-                "duplicate_transaction_id": None,
-                "is_duplicate": False,
-                "similarity_score": 0
-            }
-            
-            transaction_id = gemini_result.get("transaction_id")
-            
-<<<<<<< HEAD
+            
+            # Build detailed rejection message for user
+            rejection_msg = user_message = """
+❌ **لم يتم قبول الإيصال**
+
+عذراً، لم نتمكن من التحقق من الإيصال المرسل.
+
+سيتم مراجعته من قبل الإدارة خلال 24-48 ساعة.
+
+إذا كانت لديك أية استفسارات، يرجى التواصل مع الإدارة.
+
+---
+❌ **Receipt Not Accepted**
+
+Sorry, we couldn't verify the submitted receipt.
+
+It will be reviewed by administration within 24-48 hours.
+
+If you have any questions, please contact administration.
+"""
+
+            
+            await update.message.reply_text(rejection_msg, reply_markup=back_to_main_keyboard(), parse_mode='HTML')
+            
+            # Send detailed admin alert with fraud analysis
+            course_names = []
+            for enrollment in enrollments_to_update:
+                if enrollment.course:
+                    course_names.append(enrollment.course.course_name)
+            course_names_str = ", ".join(course_names) if course_names else "N/A"
+            
+            admin_msg = f"""
+🚨 <b>FRAUD ALERT - Receipt Auto-Rejected</b>
+
+👤 <b>User Information:</b>
+Name: {user.first_name} {user.last_name or ''}
+Username: @{user.username or 'N/A'}
+ID: <code>{telegram_user_id}</code>
+
+🔴 <b>Fraud Score: {fraud_analysis['fraud_score']}/100</b>
+⚠️ <b>Risk Level: {fraud_analysis['risk_level']}</b>
+
+📊 <b>Fraud Indicators:</b>
+"""
+            for ind in fraud_analysis["fraud_indicators"]:
+                admin_msg += f"- {ind}\n"
+            
+            # Add duplicate receipt info if detected
+            if duplicate_check_result.get("is_duplicate"):
+                admin_msg += f"\n🔄 <b>DUPLICATE RECEIPT DETECTED:</b>\n"
+                admin_msg += f"- Original Owner: {duplicate_image_check.get('original_user_name')} (@{duplicate_image_check.get('original_user_username')})\n"
+                admin_msg += f"- Original User ID: <code>{duplicate_image_check.get('original_telegram_id')}</code>\n"
+                admin_msg += f"- Similarity: {duplicate_check_result['similarity_score']:.1f}%\n"
+                admin_msg += f"- Match Type: {duplicate_image_check.get('match_type')}\n"
+                admin_msg += f"- Risk Level: {duplicate_image_check.get('risk_level')}\n"
+
+            
+            # Add ELA visual analysis if available
+            ela_data = fraud_analysis.get("ela_check", {})
+            if ela_data.get("suspicious_regions"):
+                admin_msg += f"\n🔍 Suspected Edited Areas:\n"
+                for region in ela_data["suspicious_regions"][:3]:
+                    admin_msg += f"- {region}\n"
+            
+            # Add Gemini tampering indicators if available
+            gemini_tampering = fraud_analysis.get("ai_validation", {}).get("tampering_indicators", [])
+            if gemini_tampering:
+                admin_msg += f"\n🤖 AI Detected Issues:\n"
+                for indicator in gemini_tampering[:3]:
+                    admin_msg += f"- {indicator}\n"
+            
+            admin_msg += f"""
+🔍 Checks Performed:
+{fraud_analysis.get('checks_performed', ['Fraud checks completed'])}
+
+📄 Extracted Data:
+- Account: {gemini_result.get('account_number', 'N/A')}
+- Amount: {(gemini_result.get('amount') or 0):.2f} {gemini_result.get('currency', 'SDG')}
+- Date: {gemini_result.get('date', 'N/A')}
+- Expected: {expected_amount_for_gemini:.2f} SDG
+
+🎯 Authenticity Score: {gemini_result.get('authenticity_score', 0)}/100
+
+📚 Courses: {course_names_str}
+📝 Enrollment IDs: {enrollment_ids_str}
+"""
+            
+            try:
+                # If duplicate detected, send BOTH receipts to admin
+                if duplicate_check_result.get("is_duplicate"):
+                    # Download and send ORIGINAL receipt first
+                    original_receipt_path = duplicate_image_check.get("original_receipt_path")
+                    if original_receipt_path:
+                        if original_receipt_path.startswith('https://'):
+                            with tempfile.NamedTemporaryFile(delete=False, suffix='.jpg') as orig_temp:
+                                orig_temp_path = orig_temp.name
+                            download_receipt_from_s3(original_receipt_path, orig_temp_path)
+                            original_photo = orig_temp_path
+                        else:
+                            original_photo = original_receipt_path
+                        
+                        # Send original receipt
+                        with open(original_photo, "rb") as f_orig:
+                            await context.bot.send_photo(
+                                chat_id=config.ADMIN_CHAT_ID,
+                                photo=f_orig,
+                                caption=f"📸 <b>ORIGINAL RECEIPT (FIRST SUBMISSION)</b>\n\nFrom: {duplicate_image_check.get('original_user_name')}\nUsername: @{duplicate_image_check.get('original_user_username')}\nTelegram ID: <code>{duplicate_image_check.get('original_telegram_id')}</code>\n\n⬇️ See next photo for duplicate attempt",
+                                parse_mode='HTML'
+                            )
+                        
+                        # Clean up original temp file
+                        if original_receipt_path.startswith('https://') and os.path.exists(original_photo):
+                            os.remove(original_photo)
+                
+                # Download current (duplicate) receipt from S3 if needed
+                if file_path.startswith('https://'):
+                    with tempfile.NamedTemporaryFile(delete=False, suffix='.jpg') as download_temp:
+                        download_temp_path = download_temp.name
+                    download_receipt_from_s3(file_path, download_temp_path)
+                    photo_to_send = download_temp_path
+                else:
+                    photo_to_send = file_path
+                
+                # Send current receipt with fraud alert
+                with open(photo_to_send, "rb") as f:
+                    await context.bot.send_photo(
+                        chat_id=config.ADMIN_CHAT_ID,
+                        photo=f,
+                        caption=admin_msg[:1024],
+                        reply_markup=failed_receipt_admin_keyboard(enrollment_ids_str, telegram_user_id),
+                        parse_mode='HTML'
+                    )
+                
+                # Clean up downloaded temp file
+                if file_path.startswith('https://') and os.path.exists(photo_to_send):
+                    os.remove(photo_to_send)
+                
+                logger.info(f"Sent fraud alert to admin for user {telegram_user_id}")
+            except Exception as e:
+                logger.error(f"Failed to send admin fraud alert: {e}")
+                await send_admin_notification(context, admin_msg[:4096])
+
+            
+            # Clean up context and temp file
+            context.user_data["awaiting_receipt_upload"] = False
+            context.user_data.pop("cart_total_for_payment", None)
+            context.user_data.pop("pending_enrollment_ids_for_payment", None)
+            context.user_data.pop("current_payment_enrollment_ids", None)
+            context.user_data.pop("current_payment_total", None)
+            context.user_data.pop("resubmission_enrollment_id", None)
+            context.user_data.pop("reupload_amount", None)
+            
+            # Clean up temp file
+            if os.path.exists(temp_path):
+                os.remove(temp_path)
+            
+            return
+        
+        # ==================== FRAUD ACTION: MANUAL REVIEW ====================
+        elif fraud_analysis["recommendation"] == "MANUAL_REVIEW":
+            logger.warning(f"Receipt flagged for MANUAL REVIEW for user {telegram_user_id}: Score {fraud_analysis['fraud_score']}")
+            
             # Update as pending review
             transaction = None
             for enrollment in enrollments_to_update:
@@ -453,217 +662,216 @@
                             receipt_amount=gemini_result.get('amount')
                         )
 
-=======
-            # ✅ CHECK TRANSACTIONS TABLE (not Enrollments) for duplicate transaction ID
-            with get_db() as dup_session:
-                if transaction_id:
-                    from database.models import Transaction as TransactionModel
-                    
-                    duplicate_transaction = dup_session.query(TransactionModel).filter(
-                        TransactionModel.receipt_transaction_id == transaction_id,
-                        TransactionModel.status == TransactionStatus.APPROVED  # Only check APPROVED
-                    ).first()
-                    
-                    if duplicate_transaction:
-                        duplicate_check_result["transaction_id_duplicate"] = True
-                        duplicate_check_result["duplicate_transaction_id"] = transaction_id
-                        duplicate_check_result["duplicate_enrollment_id"] = duplicate_transaction.enrollment_id
-                        logger.warning(f"⚠️ Duplicate transaction ID detected: {transaction_id} (transaction #{duplicate_transaction.transaction_id}, enrollment #{duplicate_transaction.enrollment_id})")
-                    else:
-                        logger.info(f"✅ Transaction ID is unique: {transaction_id}")
+            
+            session.commit()
+            
+            # Notify user about manual review
+            review_msg = f"""
+        ⏳ **قيد المراجعة**
+        تم استلام الإيصال وسيتم مراجعته من قبل الإدارة.
+        ⏱️ سيتم الرد خلال 24-48 ساعة.
+        شكراً لتفهمك.
+
+        ---
+
+        ⏳ **Under Review**
+        Receipt received and will be reviewed by administration.
+        ⏱️ You will receive a response within 24-48 hours.
+        Thank you for your patience.
+        """
+            await update.message.reply_text(review_msg, reply_markup=back_to_main_keyboard(), parse_mode='HTML')
+            
+            # Send admin notification for manual review
+            course_names = []
+            for enrollment in enrollments_to_update:
+                if enrollment.course:
+                    course_names.append(enrollment.course.course_name)
+            course_names_str = ", ".join(course_names) if course_names else "N/A"
+            
+            review_admin_msg = f"""
+        ⚠️ <b>MANUAL REVIEW REQUIRED</b>
+
+        👤 <b>User Information:</b>
+        Name: {user.first_name} {user.last_name or ''}
+        Username: @{user.username or 'N/A'}
+        ID: <code>{telegram_user_id}</code>
+
+        🟡 <b>Fraud Score: {fraud_analysis['fraud_score']}/100</b>
+        ⚠️ <b>Risk Level: {fraud_analysis['risk_level']}</b>
+
+        <b>⚠️ Warning Indicators:</b>
+        """
+            
+            for ind in fraud_analysis["fraud_indicators"]:
+                review_admin_msg += f"• {ind}\n"
+            
+            # ADD DUPLICATE DETECTION INFO
+            if duplicate_check_result.get('is_duplicate'):
+                review_admin_msg += f"\n<b>🚨 DUPLICATE RECEIPT DETECTED</b>\n"
+                review_admin_msg += f"• <b>Original Owner:</b> {duplicate_image_check.get('original_user_name')} (@{duplicate_image_check.get('original_user_username')})\n"
+                review_admin_msg += f"• <b>Original User ID:</b> <code>{duplicate_image_check.get('original_telegram_id')}</code>\n"
+                review_admin_msg += f"• <b>Similarity:</b> {duplicate_check_result.get('similarity_score', 0):.1f}%\n"
+                review_admin_msg += f"• <b>Match Type:</b> {duplicate_image_check.get('match_type')}\n"
+                review_admin_msg += f"• <b>Risk Level:</b> {duplicate_image_check.get('risk_level')}\n"
+            
+            review_admin_msg += f"""
+        📄 <b>Extracted Data:</b>
+        • Account: {gemini_result.get('account_number', 'N/A')}
+        • Amount: {(gemini_result.get('amount') or 0):.2f} {gemini_result.get('currency', 'SDG')}
+        • Expected: {expected_amount_for_gemini:.2f} SDG
+
+        📚 <b>Courses:</b> {course_names_str}
+        📝 <b>Enrollment IDs:</b> {enrollment_ids_str}
+
+        🔍 <b>Action Required:</b> Please review and approve/reject manually.
+        """
+            
+            try:
+                # If duplicate detected, send BOTH receipts
+                if duplicate_check_result.get("is_duplicate"):
+                    # Download and send ORIGINAL receipt first
+                    original_receipt_path = duplicate_image_check.get("original_receipt_path")
+                    if original_receipt_path:
+                        if original_receipt_path.startswith('https://'):
+                            with tempfile.NamedTemporaryFile(delete=False, suffix='.jpg') as orig_temp:
+                                orig_temp_path = orig_temp.name
+                            download_receipt_from_s3(original_receipt_path, orig_temp_path)
+                            original_photo = orig_temp_path
+                        else:
+                            original_photo = original_receipt_path
+                        
+                        # Send original receipt
+                        with open(original_photo, "rb") as f_orig:
+                            await context.bot.send_photo(
+                                chat_id=config.ADMIN_CHAT_ID,
+                                photo=f_orig,
+                                caption=f"📸 <b>ORIGINAL RECEIPT</b>\n\n👤 Original Owner: {duplicate_image_check.get('original_user_name')}\n🆔 User ID: <code>{duplicate_image_check.get('original_telegram_id')}</code>\n\n⬇️ See next photo for duplicate attempt",
+                                parse_mode='HTML'
+                            )
+                        
+                        # Clean up original temp file
+                        if original_receipt_path.startswith('https://') and os.path.exists(original_photo):
+                            os.remove(original_photo)
+                
+                # Download current (duplicate or normal) receipt from S3 if needed
+                if file_path.startswith('https://'):
+                    with tempfile.NamedTemporaryFile(delete=False, suffix='.jpg') as download_temp:
+                        download_temp_path = download_temp.name
+                    download_receipt_from_s3(file_path, download_temp_path)
+                    photo_to_send = download_temp_path
                 else:
-                    logger.warning(f"⚠️ No transaction ID extracted from receipt")
->>>>>>> 53a76634
-            
-            # ===== IMAGE FORENSICS =====
-            from services.image_forensics import analyze_image_authenticity
-            logger.info("Running image forensics analysis...")
-            forensics_result = analyze_image_authenticity(temp_path)
-            logger.info(f"Image forensics: is_forged={forensics_result.get('is_forged')}, ela_score={forensics_result.get('ela_score')}")
-            
-            # ❌ REMOVED: Image duplicate checking (too slow)
-            # Instead, prepare duplicate info from transaction ID check only
-            duplicate_image_check = {}  # ✅ Initialize empty dict for compatibility
-            
-            # ✅ Get duplicate info from Transaction table (not Enrollment)
-            if duplicate_check_result.get("transaction_id_duplicate"):
-                with get_db() as dup_session:
-                    from database.models import Transaction as TransactionModel, Enrollment, User
-                    
-                    # ✅ Find the original transaction with this receipt_transaction_id
-                    original_transaction = dup_session.query(TransactionModel).filter(
-                        TransactionModel.receipt_transaction_id == transaction_id,
-                        TransactionModel.status == TransactionStatus.APPROVED
-                    ).first()
-                    
-                    if original_transaction:
-                        original_enrollment = original_transaction.enrollment
-                        original_user = original_enrollment.user
-                        duplicate_image_check = {
-                            'original_user_name': f"{original_user.first_name or ''} {original_user.last_name or ''}".strip() or "Unknown",
-                            'original_user_username': original_user.username or "N/A",
-                            'original_telegram_id': original_user.telegram_user_id,
-                            'original_receipt_path': original_transaction.receipt_image_path,
-                            'original_transaction_date': original_transaction.receipt_transfer_date,
-                            'original_sender_name': original_transaction.receipt_sender_name,
-                            'original_amount': original_transaction.receipt_amount,
-                            'match_type': 'TRANSACTION_ID',
-                            'risk_level': 'HIGH',
-                            'similarity_percentage': 100.0
-                        }
-                        duplicate_check_result['is_duplicate'] = True
-                        duplicate_check_result['similarity_score'] = 100.0
-                        logger.warning(f"⚠️ Transaction ID {transaction_id} already used by {duplicate_image_check['original_user_name']} (@{duplicate_image_check['original_user_username']}) on {original_transaction.receipt_transfer_date}")
-                    else:
-                        logger.warning(f"⚠️ Transaction ID duplicate flag set but original transaction not found")
-            
-            logger.info(f"✅ Duplicate check complete (transaction ID only)")
-            
-            # ===== CONSOLIDATED FRAUD SCORE =====
-            fraud_analysis = calculate_consolidated_fraud_score(
-                gemini_result,
-                forensics_result,
-                duplicate_check_result
-            )
-            
-            logger.info(f"🎯 Fraud Analysis - Score: {fraud_analysis['fraud_score']}/100, Risk: {fraud_analysis['risk_level']}, Action: {fraud_analysis['recommendation']}")
-            logger.info(f"📋 Fraud indicators: {fraud_analysis['fraud_indicators']}")
-            
-            # ===== DECISION LOGIC =====
-            extracted_amount = gemini_result.get("amount", 0)
-            
-            # Upload to S3 first
-            s3_url = upload_receipt_to_s3(temp_path, internal_user_id, selected_enrollment_ids[0])
-            logger.info(f"✅ Receipt uploaded to S3: {s3_url}")
-            
-            # ===== HIGH FRAUD SCORE - AUTO REJECT =====
-            if fraud_analysis['recommendation'] == "REJECT":
-                logger.warning(f"🚨 FRAUD DETECTED - Auto-rejecting receipt for user {telegram_user_id}")
-                
-                # Create/update transaction record
-                for enrollment_id in selected_enrollment_ids:
-                    transaction = crud.create_transaction(session, enrollment_id, s3_url)
-                    transaction = crud.update_transaction(
-                        session,
-                        transaction.transaction_id,
-                        status=TransactionStatus.REJECTED,
-                        extracted_account=gemini_result.get("account_number"),
-                        extracted_amount=gemini_result.get("amount"),
-                        # ✅ NEW: Store receipt metadata
-                        receipt_transaction_id=gemini_result.get("transaction_id"),
-                        receipt_transfer_date=gemini_result.get("transfer_datetime"),
-                        receipt_sender_name=gemini_result.get("sender_name") or gemini_result.get("recipient_name"),
-                        receipt_amount=gemini_result.get("amount"),
-                        failure_reason=f"FRAUD DETECTED: " + "; ".join(fraud_analysis["fraud_indicators"]),
-                        gemini_response=gemini_result.get("raw_response", "") + f"\n\nFraud Score: {fraud_analysis['fraud_score']}"
+                    photo_to_send = file_path
+                
+                with open(photo_to_send, "rb") as f:
+                    await context.bot.send_photo(
+                        chat_id=config.ADMIN_CHAT_ID,
+                        photo=f,
+                        caption=review_admin_msg[:1024],
+                        reply_markup=failed_receipt_admin_keyboard(enrollment_ids_str, telegram_user_id),
+                        parse_mode='HTML'
                     )
                 
-                session.commit()
-                
-                await processing_msg.edit_text(
-                    f"❌ تم رفض الإيصال\n\n"
-                    f"⚠️ تم اكتشاف مشاكل في الإيصال:\n"
-                    f"• {chr(10).join(fraud_analysis['fraud_indicators'][:3])}\n\n"
-                    f"يرجى إرسال إيصال صحيح.",
-                    reply_markup=back_to_main_keyboard()
-                )
-                
-                log_user_action(telegram_user_id, "payment_fraud_rejected", f"Score: {fraud_analysis['fraud_score']}")
-                return
-            # ===== MEDIUM FRAUD SCORE - MANUAL REVIEW =====
-            elif fraud_analysis['recommendation'] == "MANUAL_REVIEW":
-                logger.warning(f"⚠️ FLAGGED FOR REVIEW - User {telegram_user_id}, Fraud Score: {fraud_analysis['fraud_score']}")
-                
-                # Create/update transaction records
-                for enrollment_id in selected_enrollment_ids:
-                    transaction = crud.create_transaction(session, enrollment_id, s3_url)
-                    transaction = crud.update_transaction(
-                        session,
-                        transaction.transaction_id,
-                        status=TransactionStatus.PENDING,
-                        extracted_account=gemini_result.get("account_number"),
-                        extracted_amount=gemini_result.get("amount"),
-                        # ✅ NEW: Store receipt metadata
-                        receipt_transaction_id=gemini_result.get("transaction_id"),
-                        receipt_transfer_date=gemini_result.get("transfer_datetime"),
-                        receipt_sender_name=gemini_result.get("sender_name") or gemini_result.get("recipient_name"),
-                        receipt_amount=gemini_result.get("amount"),
-                        failure_reason=f"FLAGGED FOR REVIEW: " + "; ".join(fraud_analysis["fraud_indicators"]),
-                        gemini_response=gemini_result.get("raw_response", "") + f"\n\nFraud Score: {fraud_analysis['fraud_score']}"
-                    )
-                
-                session.commit()
-                
-                # Notify admin
-                admin_message = f"""
-🔍 **PAYMENT NEEDS REVIEW**
-
-👤 User: {user.first_name} {user.last_name or ''}
-   @{user.username or 'N/A'}
-   ID: {telegram_user_id}
-
-💰 Amount: {extracted_amount:.0f} SDG (Expected: {total_amount_due:.0f} SDG)
-
-⚠️ **Fraud Score: {fraud_analysis['fraud_score']}/100 ({fraud_analysis['risk_level']})**
-
-🚨 Fraud Indicators:
-{chr(10).join(['• ' + ind for ind in fraud_analysis['fraud_indicators']])}
-
-📋 Transaction Details:
-• TxID: {transaction_id or 'N/A'}
-• Date: {gemini_result.get('date', 'N/A')}
-• Sender: {gemini_result.get('sender_name', 'N/A')}
-
-🎓 Courses ({len(enrollments)}):
-{chr(10).join(['• ' + e.course.course_name for e in enrollments])}
-
-📸 Receipt: {s3_url}
-"""
-                
-                await send_admin_notification(
-                    context.bot,
-                    admin_message,
-                    reply_markup=failed_receipt_admin_keyboard(transaction.transaction_id)
-                )
-                
-                await processing_msg.edit_text(
-                    "✅ تم استلام الإيصال\n\n"
-                    "⏳ يتم حالياً مراجعة الإيصال من قبل الإدارة.\n"
-                    "سيتم إعلامك بالنتيجة قريباً.",
-                    reply_markup=back_to_main_keyboard()
-                )
-                
-                log_user_action(telegram_user_id, "payment_manual_review", f"Score: {fraud_analysis['fraud_score']}")
-                return
-            
-            # ===== LOW FRAUD SCORE - AUTO APPROVE =====
-            else:  # recommendation == "ACCEPT"
-                logger.info(f"✅ LOW FRAUD - Auto-approving receipt for user {telegram_user_id}")
-                
-                # Process initial payment
-                logger.info(f"Processing initial payment for user {telegram_user_id}")
-                
-                # Store receipt metadata for ALL enrollments
-                logger.info(f"💾 Storing receipt metadata for enrollments: {', '.join(map(str, selected_enrollment_ids))}")
-                
-                for enrollment_id in selected_enrollment_ids:
-                    enrollment = crud.get_enrollment_by_id(session, enrollment_id)
-                    
-                    if not enrollment:
-                        continue
-                    
-                    # ✅ Update enrollment with receipt metadata
-                    logger.info(f"✅ Metadata stored for enrollment {enrollment_id}")
-                
-                logger.info(f"💾 Receipt metadata committed to database")
-                
-                # Calculate individual enrollment amounts (proportional split)
-                total_remaining = sum([(e.payment_amount - (e.amount_paid or 0)) for e in enrollments])
-                
-                course_data_list = []
-                group_links = []
-                
-<<<<<<< HEAD
+                # Clean up downloaded temp file
+                if file_path.startswith('https://') and os.path.exists(photo_to_send):
+                    os.remove(photo_to_send)
+                
+                logger.info(f"Sent manual review request to admin for user {telegram_user_id}")
+            except Exception as e:
+                logger.error(f"Failed to send admin review request: {e}")
+                await send_admin_notification(context, review_admin_msg[:4096])
+            
+            # Clean up context and temp file
+            context.user_data["awaiting_receipt_upload"] = False
+            context.user_data.pop("cart_total_for_payment", None)
+            context.user_data.pop("pending_enrollment_ids_for_payment", None)
+            context.user_data.pop("current_payment_enrollment_ids", None)
+            context.user_data.pop("current_payment_total", None)
+            context.user_data.pop("resubmission_enrollment_id", None)
+            context.user_data.pop("reupload_amount", None)
+            
+            # Clean up temp file
+            if os.path.exists(temp_path):
+                os.remove(temp_path)
+            
+            return
+        
+        # ==================== FRAUD ACTION: APPROVE ====================
+        # Low fraud score - proceed with normal validation
+        result = gemini_result  # Use Gemini result for final validation
+        extracted_amount = result.get("amount", 0)
+        
+        # ✅ CHECK FOR PARTIAL PAYMENT (amount is less but everything else is correct)
+        # Allow 5 SDG tolerance
+        if result["is_valid"] and extracted_amount < (expected_amount_for_gemini - 5):
+            # PARTIAL PAYMENT DETECTED
+            remaining_total = expected_amount_for_gemini - extracted_amount
+            logger.info(f"⚠️ Partial payment detected for user {telegram_user_id}: paid {extracted_amount:.0f}, expected {expected_amount_for_gemini:.0f}, remaining {remaining_total:.0f}")
+            
+            # Get course names for notifications
+            course_names = []
+            for enrollment in enrollments_to_update:
+                if enrollment.course:
+                    course_names.append(enrollment.course.course_name)
+            course_names_str = ", ".join(course_names) if course_names else "N/A"
+            
+            # ✅ CALCULATE REMAINING BALANCE FOR EACH ENROLLMENT
+            enrollment_remaining_balances = []
+            total_remaining_needed = 0
+            
+            for enrollment in enrollments_to_update:
+                current_paid = enrollment.amount_paid or 0
+                remaining_for_this = enrollment.payment_amount - current_paid
+                enrollment_remaining_balances.append({
+                    'enrollment': enrollment,
+                    'remaining': remaining_for_this
+                })
+                total_remaining_needed += remaining_for_this
+            
+            logger.info(f"Total remaining needed across all enrollments: {total_remaining_needed:.2f}")
+            
+            # ✅ DISTRIBUTE PAYMENT PROPORTIONALLY ACROSS ENROLLMENTS
+            transaction = None
+            remaining_to_distribute = extracted_amount
+            
+            for idx, item in enumerate(enrollment_remaining_balances):
+                enrollment = item['enrollment']
+                enrollment_remaining = item['remaining']
+                
+                # Calculate proportional amount
+                if idx == len(enrollment_remaining_balances) - 1:
+                    amount_for_this_enrollment = remaining_to_distribute
+                else:
+                    proportion = enrollment_remaining / total_remaining_needed
+                    amount_for_this_enrollment = extracted_amount * proportion
+                    remaining_to_distribute -= amount_for_this_enrollment
+                
+                # Apply payment
+                current_paid = enrollment.amount_paid or 0
+                enrollment.amount_paid = current_paid + amount_for_this_enrollment
+                
+                # Check if complete
+                if enrollment.amount_paid >= enrollment.payment_amount:
+                    enrollment.payment_status = PaymentStatus.VERIFIED
+                    enrollment.verification_date = datetime.now()
+                    logger.info(f"✅ Full payment reached for enrollment {enrollment.enrollment_id}")
+                else:
+                    enrollment.payment_status = PaymentStatus.PENDING
+                    logger.info(f"⚠️ Still partial for enrollment {enrollment.enrollment_id}")
+                
+                # Store receipt path
+                existing_receipts = enrollment.receipt_image_path
+                
+                if existing_receipts:
+                    enrollment.receipt_image_path = existing_receipts + "," + file_path
+                else:
+                    enrollment.receipt_image_path = file_path
+                
+                logger.info(f"📝 Updated receipt path for enrollment {enrollment.enrollment_id}")
+            
+                # ✅ FLUSH ONCE after loop ends (OUTDENTED - same level as 'for')
+            session.flush()
+            logger.info(f"💾 Committed all {len(enrollment_remaining_balances)} enrollment updates to database")
+                
             # Create/update transaction
             if not transaction:
                 if resubmission_enrollment_id:
@@ -738,214 +946,156 @@
                 logger.info(f"✅ Payment completed for user {telegram_user_id}")
                 
                 from handlers.group_registration import send_course_invite_link
-=======
-                for enrollment in enrollments:
-                    remaining_for_enrollment = enrollment.payment_amount - (enrollment.amount_paid or 0)
-                    proportion = remaining_for_enrollment / total_remaining if total_remaining > 0 else 0
-                    payment_for_this_enrollment = extracted_amount * proportion
-                    
-                    # Update amount paid
-                    enrollment.amount_paid = (enrollment.amount_paid or 0) + payment_for_this_enrollment
-                    
-                    # Update receipt path (append if multiple)
-                    if enrollment.receipt_image_path:
-                        enrollment.receipt_image_path += f",{s3_url}"
-                    else:
-                        enrollment.receipt_image_path = s3_url
-                    
-                    logger.info(f"📝 Updated receipt path for enrollment {enrollment.enrollment_id}: {enrollment.receipt_image_path}")
-                    
-                    # Create transaction record
-                    transaction = crud.create_transaction(session, enrollment.enrollment_id, s3_url)
-                    logger.info(f"Created transaction {transaction.transaction_id}")
-                    
-                    transaction = crud.update_transaction(
-                        session,
-                        transaction.transaction_id,
-                        status=TransactionStatus.APPROVED,
-                        extracted_account=gemini_result.get("account_number"),
-                        extracted_amount=payment_for_this_enrollment,
-                        # ✅ NEW: Store receipt metadata
-                        receipt_transaction_id=gemini_result.get("transaction_id"),
-                        receipt_transfer_date=gemini_result.get("transfer_datetime"),
-                        receipt_sender_name=gemini_result.get("sender_name") or gemini_result.get("recipient_name"),
-                        receipt_amount=payment_for_this_enrollment,
-                        gemini_response=gemini_result.get("raw_response", "") + f"\n\nFraud Score: {fraud_analysis['fraud_score']}"
+                
+                # ✅ DELETE PROCESSING MESSAGE FIRST
+                try:
+                    if update.message:
+                        await update.message.delete()
+                except Exception as e:
+                    logger.warning(f"Could not delete processing message: {e}")
+                
+                # Send group invites (this function sends its own message with the link)
+                for e in enrollments_to_update:
+                    if e.course:
+                        await send_course_invite_link(update, context, telegram_user_id, e.course.course_id)
+                
+                # Clean up context
+                context.user_data["awaiting_receipt_upload"] = False
+                context.user_data.pop("cart_total_for_payment", None)
+                context.user_data.pop("pending_enrollment_ids_for_payment", None)
+                context.user_data.pop("current_payment_enrollment_ids", None)
+                context.user_data.pop("current_payment_total", None)
+                context.user_data.pop("resubmission_enrollment_id", None)
+                context.user_data.pop("reupload_amount", None)
+                
+                # Clean up temp file
+                if os.path.exists(temp_path):
+                    os.remove(temp_path)
+                
+                return  # Exit - payment complete!
+            
+            # ELSE: Still partial - send partial payment notification with breakdown
+            partial_message = (
+                f"⚠️ **المبلغ المدفوع ناقص**\n"
+                f"💰 **المبلغ المدفوع:** {extracted_amount:.0f} SDG\n"
+                f"✅ تم التحقق من الإيصال\n\n"
+                f"📊 **توزيع الدفع:**\n"
+            )
+            
+            # Show breakdown for each course
+            for item in enrollment_remaining_balances:
+                enrollment = item['enrollment']
+                course_name = enrollment.course.course_name if enrollment.course else "Unknown"
+                current_paid = enrollment.amount_paid or 0
+                total_price = enrollment.payment_amount
+                remaining = total_price - current_paid
+                
+                partial_message += f"• {course_name}: {current_paid:.0f}/{total_price:.0f} SDG"
+                if remaining > 0:
+                    partial_message += f" (متبقي: {remaining:.0f})\n"
+                else:
+                    partial_message += f" ✅ مكتمل\n"
+            
+            partial_message += (
+                f"\n📊 **المبلغ المطلوب:** {expected_amount_for_gemini:.0f} SDG\n"
+                f"⚠️ **المبلغ المتبقي:** {remaining_total:.0f} SDG\n\n"
+                f"📝 **لإكمال الدفع:**\n"
+                f"1️⃣ اذهب إلى **دوراتي** من القائمة الرئيسية\n"
+                f"2️⃣ اختر الدورة\n"
+                f"3️⃣ اضغط **إكمال الدفع** وأرسل إيصال المبلغ المتبقي\n\n"
+                f"✅ سيتم تفعيل التسجيل بعد استلام المبلغ الكامل"
+            )
+            
+            await update.message.reply_text(
+                partial_message,
+                reply_markup=back_to_main_keyboard(),
+                parse_mode='Markdown'
+            )
+            
+            # Send admin notification
+            admin_partial_msg = f"""
+        ⚠️ PARTIAL PAYMENT RECEIVED
+
+        👤 User: {user.first_name} {user.last_name or ''}
+        🆔 ID: {telegram_user_id}
+
+        💰 Paid: {extracted_amount:.0f} SDG
+        📊 Required: {expected_amount_for_gemini:.0f} SDG
+        ⚠️ Remaining: {remaining:.0f} SDG
+
+        📚 Courses: {course_names_str}
+        📝 Enrollment IDs: {enrollment_ids_str}
+
+        ✅ Account verified: {result.get('account_number')}
+        🟢 Fraud score: {fraud_analysis['fraud_score']}/100
+
+        ⏳ Waiting for remaining payment...
+        """
+            
+            try:
+                # Download from S3 if needed
+                if file_path.startswith('https://'):
+                    with tempfile.NamedTemporaryFile(delete=False, suffix='.jpg') as download_temp:
+                        download_temp_path = download_temp.name
+                    download_receipt_from_s3(file_path, download_temp_path)
+                    photo_to_send = download_temp_path
+                else:
+                    photo_to_send = file_path
+                
+                with open(photo_to_send, "rb") as f:
+                    await context.bot.send_photo(
+                        chat_id=config.ADMIN_CHAT_ID,
+                        photo=f,
+                        caption=admin_partial_msg[:1024],
+                        parse_mode='HTML'
                     )
-                    
-                    # Check if fully paid
-                    remaining_total = enrollment.payment_amount - enrollment.amount_paid
-                    
-                    if remaining_total <= 0.01:  # Fully paid
-                        enrollment.payment_status = PaymentStatus.VERIFIED
-                        enrollment.verification_date = datetime.utcnow()
-                        logger.info(f"✅ Enrollment {enrollment.enrollment_id} FULLY PAID ({enrollment.amount_paid:.0f} SDG)")
-                        
-                        # Generate group invite link
-                        from handlers.group_registration import send_group_invite_link
-                        group_link = await send_group_invite_link(context, user, enrollment.course)
-                        
-                        course_data_list.append({
-                            'name': enrollment.course.course_name,
-                            'course_name': enrollment.course.course_name,
-                            'telegram_group_link': group_link
-                        })
-                        group_links.append(group_link)
-                    else:
-                        enrollment.payment_status = PaymentStatus.PENDING
-                        logger.info(f"⚠️ Enrollment {enrollment.enrollment_id} PARTIALLY PAID: {enrollment.amount_paid:.0f}/{enrollment.payment_amount:.0f} SDG (remaining: {remaining_total:.0f} SDG)")
-                        
-                        course_data_list.append({
-                            'name': enrollment.course.course_name,
-                            'course_name': enrollment.course.course_name,
-                            'status': 'partial',
-                            'paid': enrollment.amount_paid,
-                            'remaining': remaining_total
-                        })
->>>>>>> 53a76634
-                
-                session.commit()
-                
-                # Clear cart
-                context.user_data.pop('pending_payment_enrollments', None)
-                logger.info(f"Cleared cart for user {telegram_user_id}")
-                
-                # Send success message
-                success_text = payment_success_message(course_data_list, group_links)
-                await processing_msg.edit_text(
-                    success_text,
-                    reply_markup=back_to_main_keyboard()
-                )
-                
-                logger.info(f"Payment SUCCESS for user {telegram_user_id}, enrollments: {', '.join(map(str, selected_enrollment_ids))}, Fraud Score: {fraud_analysis['fraud_score']}")
-                log_user_action(telegram_user_id, "payment_success", f"enrollment_ids={','.join(map(str, selected_enrollment_ids))}, fraud_score={fraud_analysis['fraud_score']}")
-                
-                # Send admin notification
-                fully_paid = [e for e in enrollments if (e.payment_amount - e.amount_paid) <= 0.01]
-                partially_paid = [e for e in enrollments if (e.payment_amount - e.amount_paid) > 0.01]
-                
-                admin_notif = f"""
-✅ **AUTO-APPROVED PAYMENT**
-
-👤 User: {user.first_name} {user.last_name or ''}
-   @{user.username or 'N/A'}
-   ID: {telegram_user_id}
-
-💰 Amount Paid: {extracted_amount:.0f} SDG
-
-🎯 **Fraud Score: {fraud_analysis['fraud_score']}/100 ({fraud_analysis['risk_level']} RISK)**
-✅ Auto-approved (low fraud indicators)
-
-📋 Transaction Details:
-• TxID: {transaction_id or 'N/A'}
-• Date: {gemini_result.get('date', 'N/A')}
-• Sender: {gemini_result.get('sender_name', 'N/A')}
-
-🎓 Courses:
-"""
-                if fully_paid:
-                    admin_notif += "\n✅ **Fully Paid:**\n"
-                    for e in fully_paid:
-                        admin_notif += f"• {e.course.course_name} - {e.amount_paid:.0f} SDG\n"
-                
-                if partially_paid:
-                    admin_notif += "\n⚠️ **Partially Paid:**\n"
-                    for e in partially_paid:
-                        remaining_total = e.payment_amount - e.amount_paid
-                        admin_notif += f"• {e.course.course_name} - Paid: {e.amount_paid:.0f}/{e.payment_amount:.0f} SDG\n"
-                        admin_notif += f"  ⚠️ Remaining: {remaining_total:.0f} SDG\n"
-                
-                admin_notif += f"\n📸 Receipt: {s3_url}"
-                
-                await send_admin_notification(context.bot, admin_notif)
-                
-                return
-    
-    except Exception as e:
-        logger.error(f"Payment processing error: {e}", exc_info=True)
-        try:
-            await processing_msg.edit_text(
-                f"❌ حدث خطأ في معالجة الإيصال:\n{str(e)}\n\nيرجى المحاولة مرة أخرى.",
-                reply_markup=back_to_main_keyboard()
+                
+                if file_path.startswith('https://') and os.path.exists(photo_to_send):
+                    os.remove(photo_to_send)
+            except Exception as e:
+                logger.error(f"Failed to send admin notification: {e}")
+            
+            # Clean up context
+            context.user_data["awaiting_receipt_upload"] = False
+            context.user_data.pop("cart_total_for_payment", None)
+            context.user_data.pop("pending_enrollment_ids_for_payment", None)
+            context.user_data.pop("current_payment_enrollment_ids", None)
+            context.user_data.pop("current_payment_total", None)
+            context.user_data.pop("resubmission_enrollment_id", None)
+            context.user_data.pop("reupload_amount", None)
+            
+            # Clean up temp file
+            if os.path.exists(temp_path):
+                os.remove(temp_path)
+            
+            return  # ✅ STOP HERE for partial payment
+        
+        # ✅ CONTINUE WITH FULL PAYMENT (existing logic)
+        transaction = None
+        for enrollment in enrollments_to_update:
+            payment_status = PaymentStatus.VERIFIED if result["is_valid"] else PaymentStatus.FAILED
+            
+            # ✅ If verified, set amount_paid to full amount
+            if result["is_valid"]:
+                enrollment.amount_paid = enrollment.payment_amount
+            
+            # ✅ APPEND RECEIPT PATH (don't overwrite)
+            existing_receipts = enrollment.receipt_image_path
+            if existing_receipts:
+                new_receipt_path = existing_receipts + "," + file_path
+            else:
+                new_receipt_path = file_path
+            
+            crud.update_enrollment_status(
+                session,
+                enrollment.enrollment_id,
+                payment_status,
+                receipt_path=new_receipt_path,  # ✅ USE APPENDED PATH
+                admin_notes=result.get("reason") if not result["is_valid"] else f"Fraud score: {fraud_analysis['fraud_score']}"
             )
-        except:
-            pass
-    
-    finally:
-        # Cleanup temp file
-        if temp_path and os.path.exists(temp_path):
-            try:
-                os.remove(temp_path)
-                logger.info(f"Cleaned up temp file: {temp_path}")
-            except:
-                pass
-async def select_courses_for_payment(update: Update, context: ContextTypes.DEFAULT_TYPE):
-    """
-    Allow user to select which pending enrollments to pay for
-    """
-    query = update.callback_query
-    await query.answer()
-    
-    telegram_user_id = query.from_user.id
-    
-    with get_db() as session:
-        user = crud.get_user_by_telegram_id(session, telegram_user_id)
-        
-        if not user:
-            await query.edit_message_text("❌ المستخدم غير موجود.")
-            return
-        
-        # Get all pending enrollments
-        pending_enrollments = crud.get_user_enrollments_by_status(
-            session,
-            user.user_id,
-            PaymentStatus.PENDING
-        )
-        
-        if not pending_enrollments:
-            await query.edit_message_text(
-                "✅ لا توجد دورات معلقة تحتاج دفع.\n\nجميع دوراتك مدفوعة!",
-                reply_markup=back_to_main_keyboard()
-            )
-            return
-        
-        # Initialize selection state
-        if 'payment_selection' not in context.user_data:
-            context.user_data['payment_selection'] = {
-                'selected_enrollment_ids': [],
-                'total': 0.0
-            }
-        
-        # Build selection keyboard
-        from telegram import InlineKeyboardButton, InlineKeyboardMarkup
-        
-        keyboard = []
-        selected_ids = context.user_data['payment_selection']['selected_enrollment_ids']
-        
-        for enrollment in pending_enrollments:
-            remaining = enrollment.payment_amount - (enrollment.amount_paid or 0)
-            
-            if remaining <= 0:
-                continue
-            
-            # Check if selected
-            is_selected = enrollment.enrollment_id in selected_ids
-            check_mark = "✅ " if is_selected else ""
-            
-            button_text = f"{check_mark}{enrollment.course.course_name} - {remaining:.0f} جنيه"
-            callback_data = f"toggle_payment_{enrollment.enrollment_id}"
-            
-            keyboard.append([InlineKeyboardButton(button_text, callback_data=callback_data)])
-        
-        # Add control buttons
-        if selected_ids:
-            total = sum([
-                (e.payment_amount - (e.amount_paid or 0))
-                for e in pending_enrollments
-                if e.enrollment_id in selected_ids
-            ])
-            
-<<<<<<< HEAD
+            
+            logger.info(f"📝 Updated receipt path for enrollment {enrollment.enrollment_id}: {new_receipt_path}")
+            
             if not transaction:
                 if resubmission_enrollment_id:
                     from database.models import Transaction
@@ -1038,421 +1188,6 @@
                 logger.info(f"Cleared cart for user {telegram_user_id}")
             
             session.commit()
-=======
-            keyboard.append([
-                InlineKeyboardButton(f"✅ متابعة الدفع ({total:.0f} جنيه)", callback_data="proceed_to_payment"),
-                InlineKeyboardButton("🔄 إلغاء الاختيار", callback_data="clear_payment_selection")
-            ])
-        
-        keyboard.append([InlineKeyboardButton("🔙 رجوع", callback_data="back_to_main")])
-        
-        reply_markup = InlineKeyboardMarkup(keyboard)
-        
-        message_text = "📝 اختر الدورات التي تريد دفعها:\n\n"
-        
-        if selected_ids:
-            message_text += f"✓ محدد: {len(selected_ids)} دورة\n"
-            total = sum([
-                (e.payment_amount - (e.amount_paid or 0))
-                for e in pending_enrollments
-                if e.enrollment_id in selected_ids
-            ])
-            message_text += f"💰 المجموع: {total:.0f} جنيه\n\n"
-        
-        message_text += "اضغط على الدورة لإضافتها أو إزالتها"
-        
-        await query.edit_message_text(
-            message_text,
-            reply_markup=reply_markup
-        )
-
-
-async def toggle_payment_selection(update: Update, context: ContextTypes.DEFAULT_TYPE):
-    """
-    Toggle enrollment selection for payment
-    """
-    query = update.callback_query
-    await query.answer()
-    
-    # Extract enrollment_id from callback data
-    enrollment_id = int(query.data.split('_')[-1])
-    
-    # Initialize selection state if not exists
-    if 'payment_selection' not in context.user_data:
-        context.user_data['payment_selection'] = {
-            'selected_enrollment_ids': [],
-            'total': 0.0
-        }
-    
-    selected_ids = context.user_data['payment_selection']['selected_enrollment_ids']
-    
-    # Toggle selection
-    if enrollment_id in selected_ids:
-        selected_ids.remove(enrollment_id)
-    else:
-        selected_ids.append(enrollment_id)
-    
-    # Refresh the selection screen
-    await select_courses_for_payment(update, context)
-
-
-async def clear_payment_selection(update: Update, context: ContextTypes.DEFAULT_TYPE):
-    """
-    Clear all payment selections
-    """
-    query = update.callback_query
-    await query.answer("تم مسح الاختيار")
-    
-    if 'payment_selection' in context.user_data:
-        context.user_data['payment_selection'] = {
-            'selected_enrollment_ids': [],
-            'total': 0.0
-        }
-    
-    # Refresh the selection screen
-    await select_courses_for_payment(update, context)
-
-
-async def view_my_courses(update: Update, context: ContextTypes.DEFAULT_TYPE):
-    """
-    View user's enrolled courses with payment status
-    """
-    query = update.callback_query if update.callback_query else None
-    
-    if query:
-        await query.answer()
-    
-    telegram_user_id = update.effective_user.id
-    
-    with get_db() as session:
-        user = crud.get_user_by_telegram_id(session, telegram_user_id)
-        
-        if not user:
-            text = "❌ المستخدم غير موجود."
-            if query:
-                await query.edit_message_text(text)
-            else:
-                await update.message.reply_text(text)
-            return
-        
-        # Get all enrollments
-        enrollments = crud.get_user_enrollments(session, user.user_id)
-        
-        if not enrollments:
-            text = "📋 لا توجد دورات مسجلة\n\nسجل في الدورات من القائمة الرئيسية."
-            if query:
-                await query.edit_message_text(text, reply_markup=back_to_main_keyboard())
-            else:
-                await update.message.reply_text(text, reply_markup=back_to_main_keyboard())
-            return
-        
-        # Categorize enrollments
-        verified = [e for e in enrollments if e.payment_status == PaymentStatus.VERIFIED]
-        pending = [e for e in enrollments if e.payment_status == PaymentStatus.PENDING]
-        failed = [e for e in enrollments if e.payment_status == PaymentStatus.FAILED]
-        
-        message = "📋 **دوراتي:**\n\n"
-        
-        if verified:
-            message += "✅ **الدورات المفعلة:**\n"
-            for e in verified:
-                message += f"• {e.course.course_name}\n"
-                if e.course.telegram_group_link:
-                    message += f"  🔗 [رابط المجموعة]({e.course.telegram_group_link})\n"
-            message += "\n"
-        
-        if pending:
-            message += "⏳ **قيد المراجعة / تحتاج دفع:**\n"
-            for e in pending:
-                remaining = e.payment_amount - (e.amount_paid or 0)
-                if remaining > 0:
-                    paid_text = f" (مدفوع: {e.amount_paid:.0f} جنيه)" if e.amount_paid else ""
-                    message += f"• {e.course.course_name} - {remaining:.0f} جنيه متبقي{paid_text}\n"
-                else:
-                    message += f"• {e.course.course_name} - قيد المراجعة\n"
-            message += "\n"
-        
-        if failed:
-            message += "❌ **تحتاج إعادة محاولة:**\n"
-            for e in failed:
-                message += f"• {e.course.course_name}\n"
-            message += "\n"
-        
-        # Build keyboard
-        from telegram import InlineKeyboardButton, InlineKeyboardMarkup
-        
-        keyboard = []
-        
-        # Check if there are pending payments
-        pending_with_balance = [e for e in pending if (e.payment_amount - (e.amount_paid or 0)) > 0]
-        
-        if pending_with_balance:
-            keyboard.append([
-                InlineKeyboardButton("💳 دفع الآن", callback_data="select_courses_for_payment")
-            ])
-        
-        keyboard.append([InlineKeyboardButton("🔙 رجوع للقائمة الرئيسية", callback_data="back_to_main")])
-        
-        reply_markup = InlineKeyboardMarkup(keyboard)
-        
-        if query:
-            await query.edit_message_text(message, reply_markup=reply_markup, parse_mode='Markdown')
-        else:
-            await update.message.reply_text(message, reply_markup=reply_markup, parse_mode='Markdown')
-
-
-async def retry_failed_payment(update: Update, context: ContextTypes.DEFAULT_TYPE):
-    """
-    Allow user to retry a failed payment
-    """
-    query = update.callback_query
-    await query.answer()
->>>>>>> 53a76634
-    
-    # Extract enrollment_id from callback data
-    enrollment_id = int(query.data.split('_')[-1])
-    
-    telegram_user_id = query.from_user.id
-    
-    with get_db() as session:
-        user = crud.get_user_by_telegram_id(session, telegram_user_id)
-        enrollment = crud.get_enrollment_by_id(session, enrollment_id)
-        
-        if not enrollment or enrollment.user_id != user.user_id:
-            await query.edit_message_text("❌ التسجيل غير موجود.")
-            return
-        
-        # Reset status to pending
-        enrollment.payment_status = PaymentStatus.PENDING
-        session.commit()
-        
-        # Set this enrollment for payment
-        context.user_data['pending_payment_enrollments'] = [enrollment_id]
-        
-        remaining = enrollment.payment_amount - (enrollment.amount_paid or 0)
-        
-        # Send payment instructions
-        instructions_text = payment_instructions_message(remaining)
-        
-        await query.edit_message_text(
-            instructions_text,
-            reply_markup=payment_upload_keyboard()
-        )
-    
-    log_user_action(telegram_user_id, "retry_failed_payment", f"enrollment_id={enrollment_id}")
-
-
-async def view_payment_history(update: Update, context: ContextTypes.DEFAULT_TYPE):
-    """
-    View user's payment transaction history
-    """
-    query = update.callback_query
-    await query.answer()
-    
-    telegram_user_id = query.from_user.id
-    
-    with get_db() as session:
-        user = crud.get_user_by_telegram_id(session, telegram_user_id)
-        
-        if not user:
-            await query.edit_message_text("❌ المستخدم غير موجود.")
-            return
-        
-        # Get all enrollments with transactions
-        from database.models import Transaction as TransactionModel
-        
-        transactions = session.query(TransactionModel).join(
-            TransactionModel.enrollment
-        ).filter(
-            TransactionModel.enrollment.has(user_id=user.user_id)
-        ).order_by(TransactionModel.submitted_date.desc()).limit(10).all()
-        
-        if not transactions:
-            await query.edit_message_text(
-                "📋 لا توجد معاملات سابقة.",
-                reply_markup=back_to_main_keyboard()
-            )
-            return
-        
-        message = "📋 **سجل المعاملات:**\n\n"
-        
-        for tx in transactions:
-            status_emoji = {
-                TransactionStatus.APPROVED: "✅",
-                TransactionStatus.PENDING: "⏳",
-                TransactionStatus.REJECTED: "❌"
-            }.get(tx.status, "❓")
-            
-            message += f"{status_emoji} **{tx.enrollment.course.course_name}**\n"
-            message += f"   المبلغ: {tx.extracted_amount:.0f} جنيه\n"
-            message += f"   التاريخ: {tx.submitted_date.strftime('%Y-%m-%d %H:%M')}\n"
-            message += f"   الحالة: {tx.status.value}\n\n"
-        
-        await query.edit_message_text(
-            message,
-            reply_markup=back_to_main_keyboard(),
-            parse_mode='Markdown'
-        )
-async def cancel_payment(update: Update, context: ContextTypes.DEFAULT_TYPE):
-    """
-    Cancel ongoing payment process
-    """
-    query = update.callback_query
-    await query.answer("تم إلغاء العملية")
-    
-    # Clear payment context
-    context.user_data.pop('pending_payment_enrollments', None)
-    context.user_data.pop('payment_selection', None)
-    
-    from handlers.menu_handlers import show_main_menu
-    await show_main_menu(update, context)
-
-
-async def request_support(update: Update, context: ContextTypes.DEFAULT_TYPE):
-    """
-    Request support from admin
-    """
-    query = update.callback_query if update.callback_query else None
-    
-    if query:
-        await query.answer()
-    
-    telegram_user_id = update.effective_user.id
-    
-    support_message = """
-📞 **الدعم الفني**
-
-للحصول على المساعدة:
-
-1️⃣ راسل الإدارة: @AdminUsername
-2️⃣ أرسل رسالة توضح مشكلتك
-3️⃣ سيتم الرد عليك في أقرب وقت
-
-💡 **الأسئلة الشائعة:**
-
-❓ لم يتم قبول الإيصال؟
-• تأكد من وضوح الصورة
-• تحقق من رقم الحساب الصحيح
-• تأكد من المبلغ المحول
-
-❓ الإيصال قيد المراجعة؟
-• سيتم مراجعته خلال 24 ساعة
-• ستصلك رسالة بالنتيجة
-
-❓ كيف أتحقق من حالة التسجيل؟
-• اضغط على "دوراتي" من القائمة الرئيسية
-"""
-    
-    from telegram import InlineKeyboardButton, InlineKeyboardMarkup
-    
-    keyboard = [[InlineKeyboardButton("🔙 رجوع", callback_data="back_to_main")]]
-    reply_markup = InlineKeyboardMarkup(keyboard)
-    
-    if query:
-        await query.edit_message_text(support_message, reply_markup=reply_markup, parse_mode='Markdown')
-    else:
-        await update.message.reply_text(support_message, reply_markup=reply_markup, parse_mode='Markdown')
-    
-    log_user_action(telegram_user_id, "request_support", "User requested support")
-
-
-# ===== ADMIN HANDLERS FOR PAYMENT APPROVAL/REJECTION =====
-
-async def admin_approve_payment(update: Update, context: ContextTypes.DEFAULT_TYPE):
-    """
-    Admin approves a payment transaction
-    """
-    query = update.callback_query
-    await query.answer()
-    
-    # Extract transaction_id from callback data
-    transaction_id = int(query.data.split('_')[-1])
-    
-    admin_user_id = query.from_user.id
-    
-    with get_db() as session:
-        from database.models import Transaction as TransactionModel
-        
-        transaction = session.query(TransactionModel).filter(
-            TransactionModel.transaction_id == transaction_id
-        ).first()
-        
-        if not transaction:
-            await query.edit_message_text("❌ Transaction not found.")
-            return
-        
-        enrollment = transaction.enrollment
-        user = enrollment.user
-        
-        # Update transaction status
-        transaction.status = TransactionStatus.APPROVED
-        transaction.admin_reviewed_by = admin_user_id
-        transaction.admin_review_date = datetime.utcnow()
-        
-        # ✅ UPDATE amount_paid
-        payment_amount = transaction.receipt_amount or transaction.extracted_amount or 0
-        enrollment.amount_paid = (enrollment.amount_paid or 0) + payment_amount
-        
-        logger.info(f"✅ Admin approved: enrollment {enrollment.enrollment_id}, added {payment_amount} SDG, total: {enrollment.amount_paid}/{enrollment.payment_amount}")
-        
-        # Check if fully paid
-        remaining = enrollment.payment_amount - enrollment.amount_paid
-        
-        if remaining <= 0.01:  # Fully paid
-            enrollment.payment_status = PaymentStatus.VERIFIED
-            enrollment.verification_date = datetime.utcnow()
-            
-            # Append receipt path if not already there
-            if transaction.receipt_image_path not in (enrollment.receipt_image_path or ""):
-                if enrollment.receipt_image_path:
-                    enrollment.receipt_image_path += f",{transaction.receipt_image_path}"
-                else:
-                    enrollment.receipt_image_path = transaction.receipt_image_path
-            
-            session.commit()
-            
-            # Send group invite to user
-            from handlers.group_registration import send_group_invite_link
-            group_link = await send_group_invite_link(context, user, enrollment.course)
-            
-            # Notify user
-            user_message = f"""
-✅ **تم قبول الدفع!**
-
-تم التحقق من إيصال الدفع بنجاح.
-
-🎓 **الدورة:** {enrollment.course.course_name}
-💰 **المبلغ:** {payment_amount:.0f} جنيه سوداني
-✅ **الحالة:** مدفوع بالكامل
-
-🔗 **رابط المجموعة:**
-{group_link}
-
-مبروك! يمكنك الآن الوصول إلى الدورة.
-"""
-            
-            await context.bot.send_message(
-                chat_id=user.telegram_user_id,
-                text=user_message,
-                parse_mode='Markdown'
-            )
-            
-            await query.edit_message_text(
-                f"✅ **APPROVED**\n\n"
-                f"Transaction #{transaction_id} approved.\n"
-                f"User: {user.first_name} (@{user.username or 'N/A'})\n"
-                f"Course: {enrollment.course.course_name}\n"
-                f"Amount: {payment_amount:.0f} SDG\n"
-                f"Status: **FULLY PAID** ({enrollment.amount_paid:.0f} SDG)\n\n"
-                f"User has been notified and granted access.",
-                parse_mode='Markdown'
-            )
-            
-            log_user_action(admin_user_id, "admin_approve_payment", f"transaction_id={transaction_id}, enrollment_id={enrollment.enrollment_id}, fully_paid")
-        
-        else:  # Partially paid
-            enrollment.payment_status = PaymentStatus.PENDING
-            session.commit()
             
             # Notify user
             user_message = f"""
